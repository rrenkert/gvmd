--- conflicted
+++ resolved
@@ -37,11 +37,8 @@
 - Fix issues with some scheduled tasks by using iCalendar more instead of old period fields [#656](https://github.com/greenbone/gvmd/pull/655)
 - Fix an issue in getting the reports from GMP scanners [#659](https://github.com/greenbone/gvmd/pull/659) [#665](https://github.com/greenbone/gvmd/pull/665)
 - Fix GET_SYSTEM_REPORTS using slave_id [#668](https://github.com/greenbone/gvmd/pull/668)
-<<<<<<< HEAD
+- Fix RAW_DATA when calling GET_INFO with type NVT without attributes name or info_id [#682](https://github.com/greenbone/gvmd/pull/682)
 - Fix ORPHAN calculation in GET_TICKETS [#684](https://github.com/greenbone/gvmd/pull/684)
-=======
-- Fix RAW_DATA when calling GET_INFO with type NVT without attributes name or info_id [#682](https://github.com/greenbone/gvmd/pull/682)
->>>>>>> a7ff9acd
 
 ### Removed
 - The handling of NVT updates via OTP has been removed. [#575](https://github.com/greenbone/gvmd/pull/575)
