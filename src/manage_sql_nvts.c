--- conflicted
+++ resolved
@@ -893,19 +893,6 @@
 DEF_ACCESS (nvt_iterator_qod_type, GET_ITERATOR_COLUMN_COUNT + 13);
 
 /**
-<<<<<<< HEAD
- * @brief Get the solution_type from an NVT iterator.
- *
- * @param[in]  iterator  Iterator.
- *
- * @return Solution type, or NULL if iteration is complete.  Freed by
- *         cleanup_iterator.
- */
-DEF_ACCESS (nvt_iterator_solution_type, GET_ITERATOR_COLUMN_COUNT + 14);
-
-/**
-=======
->>>>>>> 3024d0ed
  * @brief Get the default timeout of an NVT.
  *
  * @param[in]  oid  The OID of the NVT to get the timeout of.
